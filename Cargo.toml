--- conflicted
+++ resolved
@@ -13,13 +13,9 @@
 arrayvec = ">= 0.7"
 
 [dev-dependencies]
-<<<<<<< HEAD
 criterion = "0.3"
-random = ">= 0.12"
+random = ">= 0.13"
 
 [[bench]]
 name = "test_encode_round_trip"
-harness = false
-=======
-random = ">= 0.13"
->>>>>>> 08791863
+harness = false